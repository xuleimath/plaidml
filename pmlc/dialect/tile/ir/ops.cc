--- conflicted
+++ resolved
@@ -55,17 +55,13 @@
   return eltwise::materializeOperands(builder, getOperation());
 }
 
-<<<<<<< HEAD
 LogicalResult SortOp::materializeOperands(OpBuilder &builder) {
   Operation *op = getOperation();
   return eltwise::materializeOperands(builder, op,
                                       op->getOpOperands().take_front());
 }
 
-LogicalResult TraceOp::materializeOperands(OpBuilder &builder) {
-=======
 LogicalResult PragmaOp::materializeOperands(OpBuilder &builder) {
->>>>>>> 099c2392
   return eltwise::materializeOperands(builder, getOperation());
 }
 
