// Copyright 2020 Intel Corporation

#include "pmlc/rt/llvm/device.h"

#include "pmlc/rt/jit_executable.h"

namespace pmlc::rt::llvm {

std::unique_ptr<Executable>
<<<<<<< HEAD
Device::compile(const std::shared_ptr<pmlc::compiler::Program> &program,
                mlir::ArrayRef<util::BufferPtr> inputBuffers,
                mlir::ArrayRef<util::BufferPtr> outputBuffers) {
  return makeJitExecutable(program, shared_from_this(), inputBuffers,
                           outputBuffers);
=======
Device::compile(const std::shared_ptr<pmlc::compiler::Program> &program) {
  return makeJitExecutable(program, shared_from_this(),
                           mlir::ArrayRef<void *>{});
>>>>>>> 5512c9e3
}

} // namespace pmlc::rt::llvm<|MERGE_RESOLUTION|>--- conflicted
+++ resolved
@@ -7,17 +7,8 @@
 namespace pmlc::rt::llvm {
 
 std::unique_ptr<Executable>
-<<<<<<< HEAD
-Device::compile(const std::shared_ptr<pmlc::compiler::Program> &program,
-                mlir::ArrayRef<util::BufferPtr> inputBuffers,
-                mlir::ArrayRef<util::BufferPtr> outputBuffers) {
-  return makeJitExecutable(program, shared_from_this(), inputBuffers,
-                           outputBuffers);
-=======
 Device::compile(const std::shared_ptr<pmlc::compiler::Program> &program) {
-  return makeJitExecutable(program, shared_from_this(),
-                           mlir::ArrayRef<void *>{});
->>>>>>> 5512c9e3
+  return makeJitExecutable(program, shared_from_this());
 }
 
 } // namespace pmlc::rt::llvm