--- conflicted
+++ resolved
@@ -396,9 +396,8 @@
     }
   }
 
-<<<<<<< HEAD
-  void invoke(mlir::ArrayRef<util::BufferPtr> inputBuffers,
-              mlir::ArrayRef<util::BufferPtr> outputBuffers) final {
+  double invoke(mlir::ArrayRef<util::BufferPtr> inputBuffers,
+                mlir::ArrayRef<util::BufferPtr> outputBuffers) final {
     if (inputBuffers.size() != program->inputs.size()) {
       throw std::runtime_error("Program input arguments and buffers mismatch");
     }
@@ -406,10 +405,6 @@
       throw std::runtime_error(
           "Program outputs arguments and buffers mismatch");
     }
-=======
-  double invoke(mlir::ArrayRef<util::BufferPtr> inputBuffers,
-                mlir::ArrayRef<util::BufferPtr> outputBuffers) final {
->>>>>>> f89a5660
     StopWatch stopWatch;
     if (VLOG_IS_ON(1)) {
       stopWatch.start();
