# Copyright 2020 Intel Corporation
#
# For build instructions, see <docs/building.md>.

load("@bazel_skylib//rules:write_file.bzl", "write_file")
load("@rules_pkg//:pkg.bzl", "pkg_tar")
load("@rules_python//python:defs.bzl", "py_runtime", "py_runtime_pair")

package(default_visibility = ["//visibility:public"])

exports_files([
    "LICENSE",
])

config_setting(
    name = "clang",
    values = {
        "define": "compiler=clang",
    },
)

config_setting(
    name = "gcc",
    values = {
        "define": "compiler=gcc",
    },
)

config_setting(
    name = "msvc",
    values = {
        "define": "compiler=msvc",
    },
)

pkg_tar(
    name = "pkg",
    srcs = [
        "//plaidbench:wheel",
        "//plaidml:wheel",
        "//plaidml/bridge/keras:wheel",
        "//plaidml/edsl/tests:cc_test",
        "//plaidml/edsl/tests:edsl_test-skip.intel_gen.txt",
    ],
    extension = "tar.gz",
)

py_runtime(
    name = "py3_runtime",
    files = select({
        "@bazel_tools//src/conditions:windows": [
            "@com_intel_plaidml_conda//:conda",
            "@com_intel_plaidml_conda//:python",
        ],
        "//conditions:default": [
            "@com_intel_plaidml_conda//:python",
        ],
    }),
    interpreter = "//tools/conda_run",
    python_version = "PY3",
)

py_runtime_pair(
    name = "py_runtime_pair",
    py3_runtime = ":py3_runtime",
)

toolchain(
    name = "py_toolchain",
    toolchain = ":py_runtime_pair",
    toolchain_type = "@rules_python//python:toolchain_type",
)

<<<<<<< HEAD
# TODO: Unite the plugins_xml rules into single rule
write_file(
    name = "ov_plugins_xml_k8",
    out = "_solib_k8/plugins.xml",
    content = [
        "<ie>",
        "   <plugins>",
        "       <plugin name='PlaidML' location='plaidml/bridge/openvino/libplaidml-plugin.so'/>",
        "   </plugins>",
        "</ie>",
        "",
    ],
=======
PLUGINS_XML = [
    "<ie>",
    "   <plugins>",
    "       <plugin name='PlaidML' location='plaidml/bridge/openvino/libplaidml-plugin.so'/>",
    "   </plugins>",
    "</ie>",
    "",
]

write_file(
    name = "ov_plugins_xml_k8",
    out = "_solib_k8/plugins.xml",
    content = PLUGINS_XML,
>>>>>>> a0e512c2
)

write_file(
    name = "ov_plugins_xml_linux_x86_64",
    out = "_solib_linux_x86_64/plugins.xml",
    content = PLUGINS_XML,
)<|MERGE_RESOLUTION|>--- conflicted
+++ resolved
@@ -71,20 +71,6 @@
     toolchain_type = "@rules_python//python:toolchain_type",
 )
 
-<<<<<<< HEAD
-# TODO: Unite the plugins_xml rules into single rule
-write_file(
-    name = "ov_plugins_xml_k8",
-    out = "_solib_k8/plugins.xml",
-    content = [
-        "<ie>",
-        "   <plugins>",
-        "       <plugin name='PlaidML' location='plaidml/bridge/openvino/libplaidml-plugin.so'/>",
-        "   </plugins>",
-        "</ie>",
-        "",
-    ],
-=======
 PLUGINS_XML = [
     "<ie>",
     "   <plugins>",
@@ -98,7 +84,6 @@
     name = "ov_plugins_xml_k8",
     out = "_solib_k8/plugins.xml",
     content = PLUGINS_XML,
->>>>>>> a0e512c2
 )
 
 write_file(
