--- conflicted
+++ resolved
@@ -46,71 +46,6 @@
 const std::vector<InferenceEngine::Precision> netPrecisions = {
     InferenceEngine::Precision::FP32,
 };
-<<<<<<< HEAD
-/*
-const std::vector<ActivationTypes> activationTypes = {
-    // Gelu, //
-    // Mish, //
-    Sigmoid,      //
-    Tanh,         //
-    Relu,         //
-    LeakyRelu,    //
-    Exp,          //
-    Log,          //
-    Sign,         //
-    Abs,          //
-    Clamp,        //
-    Negative,     //
-    Acos,         //
-    Asin,         //
-    Atan,         //
-    Cos,          //
-    Cosh,         //
-    Floor,        //
-    Sin,          //
-    Sinh,         //
-    Sqrt,         //
-    Tan,          //
-    Elu,          //
-    Erf,          //
-    HardSigmoid,  //
-    Selu,         //
-    Ceiling,      //
-    PReLu,        //
-=======
-
-const std::map<ActivationTypes, std::vector<std::vector<float>>> activationTypes = {
-    {Sigmoid, {}},
-    {Tanh, {}},
-    {Relu, {}},
-    {Exp, {}},
-    {Log, {}},
-    {Sign, {}},
-    {Abs, {}},
-    {Clamp, {{-2.0f, 2.0f}}},
-    {Negative, {}},
-    {Acos, {}},
-    {Asin, {}},
-    {Atan, {}},
-    {Cos, {}},
-    {Cosh, {}},
-    {Floor, {}},
-    {Sin, {}},
-    {Sinh, {}},
-    {Sqrt, {}},
-    {Tan, {}},
-    {Elu, {{0.1f}}},
-    {Erf, {}},
-    {HardSigmoid, {{0.2f, 0.5f}}},
-    {Selu, {{1.6732f, 1.0507f}}},
-    {Ceiling, {}},
-    // {Mish,        {}},
-    // Gelu
-    // {HSwish,      {}},
-    // {SoftPlus,    {}}
->>>>>>> a0e512c2
-};
-*/
 
 const std::map<ActivationTypes, std::vector<std::vector<float>>> activationTypes = {
     {Sigmoid, {}},
