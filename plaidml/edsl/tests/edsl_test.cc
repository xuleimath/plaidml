--- conflicted
+++ resolved
@@ -1382,7 +1382,6 @@
   checkProgram(program, {indices, updates, shape}, {expected});
 }
 
-<<<<<<< HEAD
 TEST_F(CppEdsl, Sort1d) {
   auto I = Placeholder(DType::FLOAT32, {20});
   auto O = sort(I, /*axis=*/0);
@@ -1434,7 +1433,8 @@
   //     54, 67, 71, 80, 87,  //
   // };
   // checkProgram(program, {input}, {output});
-=======
+}
+
 TEST_F(CppEdsl, Trace) {
   auto I = Placeholder(DType::FLOAT32, {3, 3});
   auto O = trace(I, "msg");
@@ -1445,7 +1445,6 @@
   // CHECK: tile.pragma %{{.*}} "trace" {msg = "msg"} : tensor<3x3xf32>
   // CHECK: return %{{.*}} : tensor<3x3xf32>
   // clang-format on
->>>>>>> 099c2392
 }
 
 }  // namespace
